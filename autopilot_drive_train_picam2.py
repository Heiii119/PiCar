import os
import sys
import time
import csv
import tty
import termios
import select
from datetime import datetime
from glob import glob

import numpy as np

# Picamera2
from picamera2 import Picamera2, Preview
from libcamera import Transform

# PWM / PCA9685
import board
import busio
from adafruit_pca9685 import PCA9685

# TensorFlow 2.4+
import tensorflow as tf
from tensorflow.keras import layers, models, optimizers, callbacks
from tensorflow.keras.preprocessing.image import ImageDataGenerator

# ------------------------------
# Configuration
# ------------------------------
PWM_STEERING_THROTTLE = {
    "PWM_STEERING_PIN": "PCA9685.1:0x40.1",  # ensure 0x40
    "PWM_STEERING_SCALE": 1.0,
    "PWM_STEERING_INVERTED": True,
    "PWM_THROTTLE_PIN": "PCA9685.1:0x40.0",  # ensure 0x40
    "PWM_THROTTLE_SCALE": 1.0,
    "PWM_THROTTLE_INVERTED": False,
    "STEERING_LEFT_PWM": 280,
    "STEERING_RIGHT_PWM": 500,
    "THROTTLE_FORWARD_PWM": 500,
    "THROTTLE_STOPPED_PWM": 370,
    "THROTTLE_REVERSE_PWM": 220,
}

# Increase loop rate for better responsiveness
DRIVE_LOOP_HZ = 120
MAX_LOOPS = None

IMAGE_W = 160
IMAGE_H = 120
IMAGE_DEPTH = 3
CAMERA_FRAMERATE = 30  # keep camera moderate; control loop is faster
CAMERA_VFLIP = False
CAMERA_HFLIP = False

DATA_ROOT = "data"

# ------------------------------
# Utility: PCA9685 helper
# ------------------------------
def parse_pca9685_pin(pin_str):
    # Format "PCA9685.<bus>:0x<addr>.<channel>", e.g. "PCA9685.1:0x40.1"
    try:
        left, chan = pin_str.split(":")
        bus_str = left.split(".")[1]
        addr_str = chan.split(".")[0] if "." in chan else chan
        channel_str = chan.split(".")[1] if "." in chan else "0"
        i2c_bus = int(bus_str)
        i2c_addr = int(addr_str, 16) if addr_str.startswith(("0x", "0X")) else int(addr_str)
        channel = int(channel_str)
        return i2c_bus, i2c_addr, channel
    except Exception as e:
        raise ValueError(f"Invalid PCA9685 pin format: {pin_str}") from e

class MotorServoController:
    def __init__(self, config):
        s_bus, s_addr, s_ch = parse_pca9685_pin(config["PWM_STEERING_PIN"])
        t_bus, t_addr, t_ch = parse_pca9685_pin(config["PWM_THROTTLE_PIN"])
        if s_bus != t_bus or s_addr != t_addr:
            raise ValueError("Steering and Throttle must be on same PCA9685 for this simple driver.")

        self.channel_steer = s_ch
        self.channel_throttle = t_ch

        self.i2c = busio.I2C(board.SCL, board.SDA)
        print(f"Using PCA9685 on I2C bus {s_bus}, address 0x{s_addr:02x}, steer ch {s_ch}, throttle ch {t_ch}")
        self.pca = PCA9685(self.i2c, address=s_addr)
        self.pca.frequency = 60  # 60Hz typical

        self.cfg = config
        self.stop()

    def set_pwm_raw(self, channel, pwm_value):
        pwm_value = int(np.clip(pwm_value, 0, 4095))
        duty16 = int((pwm_value / 4095.0) * 65535)
        self.pca.channels[channel].duty_cycle = duty16

    def set_steering(self, steer_norm):
        left = self.cfg["STEERING_LEFT_PWM"]
        right = self.cfg["STEERING_RIGHT_PWM"]
        if self.cfg["PWM_STEERING_INVERTED"]:
            steer_norm = -steer_norm
        pwm = int(np.interp(steer_norm, [-1, 1], [right, left]))
        self.set_pwm_raw(self.channel_steer, pwm)
        return pwm

    def set_throttle(self, throttle_norm):
        if self.cfg["PWM_THROTTLE_INVERTED"]:
            throttle_norm = -throttle_norm
        rev = self.cfg["THROTTLE_REVERSE_PWM"]
        stop = self.cfg["THROTTLE_STOPPED_PWM"]
        fwd = self.cfg["THROTTLE_FORWARD_PWM"]
        pwm = int(np.interp(throttle_norm, [-1, 0, 1], [rev, stop, fwd]))
        self.set_pwm_raw(self.channel_throttle, pwm)
        return pwm

    def stop(self):
        self.set_throttle(0.0)

    def close(self):
        self.stop()
        time.sleep(0.2)
        self.pca.deinit()

# ------------------------------
# Keyboard (no OpenCV)
# ------------------------------
class RawKeyboard:
    # Non-blocking character reader from stdin (terminal)
    def __enter__(self):
        self.fd = sys.stdin.fileno()
        self.old_settings = termios.tcgetattr(self.fd)
        tty.setcbreak(self.fd)
        return self

    def __exit__(self, exc_type, exc, tb):
        termios.tcsetattr(self.fd, termios.TCSADRAIN, self.old_settings)

    def get_key(self, timeout=0.0):
        rlist, _, _ = select.select([sys.stdin], [], [], timeout)
        if rlist:
            ch = sys.stdin.read(1)
            return ch
        return None

class KeyboardDriver:
    def __init__(self):
        self.steering = 0.0
        self.throttle = 0.0
        # Snappier steps; throttle now 0.5 per key press as requested
        self.steering_step = 0.35
        self.throttle_step = 0.50
        self.manual_quit = False

    def handle_char(self, ch):
        if ch is None:
            return
        if ch == 'q':
            self.manual_quit = True
            return
        if ch == ' ':
            self.throttle = 0.0
            return
        if ch == 'c':
            self.steering = 0.0
            return
        if ch in ('a',):
            self.steering = float(np.clip(self.steering - self.steering_step, -1, 1))
            return
        if ch in ('d',):
            self.steering = float(np.clip(self.steering + self.steering_step, -1, 1))
            return
        if ch in ('w',):
            self.throttle = float(np.clip(self.throttle + self.throttle_step, -1, 1))
            return
        if ch in ('s',):
            self.throttle = float(np.clip(self.throttle - self.throttle_step, -1, 1))
            return
        if ch == '\x1b':
            seq = ''
            for _ in range(2):
                nxt = kb.get_key(timeout=0.0)
                if nxt:
                    seq += nxt
            if seq == '[D':
                self.steering = float(np.clip(self.steering - self.steering_step, -1, 1))
            elif seq == '[C':
                self.steering = float(np.clip(self.steering + self.steering_step, -1, 1))
            elif seq == '[A':
                self.throttle = float(np.clip(self.throttle + self.throttle_step, -1, 1))
            elif seq == '[B':
                self.throttle = float(np.clip(self.throttle - self.throttle_step, -1, 1))

# ------------------------------
# Data IO
# ------------------------------
def ensure_dir(path):
    os.makedirs(path, exist_ok=True)

def create_session_dir():
    stamp = datetime.now().strftime("%Y%m%d_%H%M%S")
    root = os.path.join(DATA_ROOT, f"session_{stamp}")
    ensure_dir(os.path.join(root, "images"))
    return root

def write_labels_header(csv_path):
    with open(csv_path, "w", newline="") as f:
        w = csv.writer(f)
        w.writerow(["image", "steering", "throttle"])

def append_label(csv_path, image_name, steering, throttle):
    with open(csv_path, "a", newline="") as f:
        w = csv.writer(f)
        w.writerow([image_name, f"{steering:.4f}", f"{throttle:.4f}"])

def list_existing_sessions():
    ensure_dir(DATA_ROOT)
    sessions = sorted([p for p in glob(os.path.join(DATA_ROOT, "session_*")) if os.path.isdir(p)])
    return sessions

def select_session_interactive(prompt="Select a session:"):
    sessions = list_existing_sessions()
    if not sessions:
        print("No sessions found in data/.")
        return None
    print(prompt)
    for i, s in enumerate(sessions):
        print(f"[{i}] {s}")
    while True:
        sel = input("Enter index (or blank to cancel): ").strip()
        if sel == "":
            return None
        if sel.isdigit() and 0 <= int(sel) < len(sessions):
            return sessions[int(sel)]
        print("Invalid selection.")

def latest_model_in_session(session_root):
    cands = sorted(glob(os.path.join(session_root, "*.keras"))) or sorted(glob(os.path.join(session_root, "*.h5")))
    return cands[-1] if cands else None

def select_model_from_any_session():
    sessions = list_existing_sessions()
    models = []
    for s in sessions:
        m = latest_model_in_session(s)
        if m:
            models.append(m)
    if not models:
        print("No trained models found in data/ sessions.")
        return None
    print("Select a model:")
    for i, m in enumerate(models):
        print(f"[{i}] {m}")
    while True:
        sel = input("Enter index (or blank to cancel): ").strip()
        if sel == "":
            return None
        if sel.isdigit() and 0 <= int(sel) < len(models):
            return models[int(sel)]
        print("Invalid selection.")

def load_image_for_model(rgb_array):
    if rgb_array.shape[0] != IMAGE_H or rgb_array.shape[1] != IMAGE_W:
        from PIL import Image
        im = Image.fromarray(rgb_array)
        im = im.resize((IMAGE_W, IMAGE_H))
        rgb_array = np.array(im)
    return rgb_array

def load_dataset(session_root):
    import PIL.Image as Image
    csv_path = os.path.join(session_root, "labels.csv")
    if not os.path.exists(csv_path):
        raise FileNotFoundError(f"No labels.csv in {session_root}")
    X, y = [], []
    with open(csv_path, "r") as f:
        r = csv.DictReader(f)
        for row in r:
            img_path = os.path.join(session_root, "images", row["image"])
            if not os.path.exists(img_path):
                continue
            with Image.open(img_path) as im:
                im = im.convert("RGB").resize((IMAGE_W, IMAGE_H))
                X.append(np.array(im))
            steer = float(row["steering"])
            thr = float(row["throttle"])
            y.append([steer, thr])
    if not X:
        raise RuntimeError(f"No images found for labels in {session_root}")
    X = np.array(X, dtype=np.uint8)
    y = np.array(y, dtype=np.float32)
    return X, y

# ------------------------------
# Model - Improved architecture inspired by NVIDIA PilotNet
# ------------------------------
def build_model(input_shape=(IMAGE_H, IMAGE_W, IMAGE_DEPTH)):
    """
    Improved CNN architecture with:
    - Deeper network for better feature extraction
    - Batch normalization for training stability
    - More dropout for regularization
    - Larger fully connected layers
    """
    model = models.Sequential([
        layers.Input(shape=input_shape),
        layers.Rescaling(1./255),
        
        # Convolutional layers with batch normalization
        layers.Conv2D(24, (5,5), strides=2, activation='relu', padding='same'),
        layers.BatchNormalization(),
        
        layers.Conv2D(36, (5,5), strides=2, activation='relu', padding='same'),
        layers.BatchNormalization(),
        
        layers.Conv2D(48, (5,5), strides=2, activation='relu', padding='same'),
        layers.BatchNormalization(),
        
        layers.Conv2D(64, (3,3), activation='relu', padding='same'),
        layers.BatchNormalization(),
        
        layers.Conv2D(64, (3,3), activation='relu', padding='same'),
        layers.BatchNormalization(),
        
        layers.Flatten(),
        
        # Fully connected layers with dropout
        layers.Dense(128, activation='relu'),
        layers.Dropout(0.3),
        
        layers.Dense(64, activation='relu'),
        layers.Dropout(0.3),
        
        layers.Dense(32, activation='relu'),
        layers.Dropout(0.2),
        
        layers.Dense(2, activation='tanh')  # [steering, throttle] in [-1,1]
    ])
    
    # Use lower learning rate with Adam optimizer
    model.compile(
        optimizer=optimizers.Adam(learning_rate=5e-4),
        loss='mse',
        metrics=['mae', 'mse']
    )
    return model

def build_lightweight_model(input_shape=(IMAGE_H, IMAGE_W, IMAGE_DEPTH)):
    """
    Lighter model for faster training/inference (if needed)
    """
    model = models.Sequential([
        layers.Input(shape=input_shape),
        layers.Rescaling(1./255),
        
        layers.Conv2D(16, (5,5), strides=2, activation='relu'),
        layers.BatchNormalization(),
        layers.Conv2D(32, (5,5), strides=2, activation='relu'),
        layers.BatchNormalization(),
        layers.Conv2D(64, (3,3), strides=2, activation='relu'),
        layers.BatchNormalization(),
        
        layers.Flatten(),
        layers.Dense(100, activation='relu'),
        layers.Dropout(0.3),
        layers.Dense(50, activation='relu'),
        layers.Dropout(0.2),
        layers.Dense(2, activation='tanh')
    ])
    
    model.compile(
        optimizer=optimizers.Adam(learning_rate=1e-3),
        loss='mse',
        metrics=['mae', 'mse']
    )
    return model

# ------------------------------
# Picamera2 manager with Qt windowed preview (robust)
# ------------------------------
class PiCam2Manager:
    def __init__(self, width=IMAGE_W, height=IMAGE_H, framerate=CAMERA_FRAMERATE,
                 hflip=CAMERA_HFLIP, vflip=CAMERA_VFLIP, with_preview=True, retries=1, delay=0.5):
        self.with_preview = with_preview
        self.capture_resize = (IMAGE_W, IMAGE_H)
        self.picam2 = None

        last_err = None
        for _ in range(retries + 1):
            try:
                self.picam2 = Picamera2()
                break
            except Exception as e:
                last_err = e
                time.sleep(delay)
        if self.picam2 is None:
            raise RuntimeError(f"Failed to create Picamera2: {last_err}")

        transform = Transform(hflip=hflip, vflip=vflip)

        main_w = max(640, width)
        main_h = max(480, height)
        try:
            self.config = self.picam2.create_preview_configuration(
                main={"size": (main_w, main_h), "format": "XBGR8888"},
                transform=transform
            )
        except Exception:
            self.config = self.picam2.create_preview_configuration(
                main={"size": (main_w, main_h), "format": "XRGB8888"},
                transform=transform
            )

        self.picam2.configure(self.config)

        if self.with_preview:
            try:
                self.picam2.start_preview(Preview.QTGL)
            except Exception as e1:
                print(f"Preview.QTGL failed ({e1}); trying Preview.QT ...")
                try:
                    self.picam2.start_preview(Preview.QT)
                except Exception as e2:
                    print(f"Preview.QT also failed ({e2}); preview disabled.")
                    self.with_preview = False

        self.picam2.start()
        time.sleep(0.2)  # warmup

    def capture_rgb(self):
        arr = self.picam2.capture_array()
        if arr.ndim == 3 and arr.shape[2] == 4:
            b, g, r, _ = np.split(arr, 4, axis=2)
            arr = np.concatenate([r, g, b], axis=2)
        if arr.shape[1] != self.capture_resize[0] or arr.shape[0] != self.capture_resize[1]:
            from PIL import Image
            arr = np.array(Image.fromarray(arr).resize(self.capture_resize))
        return arr

    def annotate(self, text):
        pass

    def stop(self):
        try:
            if self.with_preview:
                try:
                    self.picam2.stop_preview()
                except Exception:
                    pass
            self.picam2.stop()
        finally:
            self.picam2 = None
            time.sleep(0.3)

# ------------------------------
# Main routines
# ------------------------------
def preview_and_record():
    print("Opening Picamera2 preview. Controls: r to start/stop recording, q to quit.")
    cam = PiCam2Manager(IMAGE_W, IMAGE_H, CAMERA_FRAMERATE, CAMERA_HFLIP, CAMERA_VFLIP, with_preview=True)
    ctrl = MotorServoController(PWM_STEERING_THROTTLE)
    driver = KeyboardDriver()

    session_root = None
    csv_path = None
    frame_idx = 0
    period = 1.0 / DRIVE_LOOP_HZ
    next_t = time.time()

    ctrl.stop()
    time.sleep(0.3)

    try:
        with RawKeyboard() as global_kb:
            global kb
            kb = global_kb
            print("Drive with WASD/Arrows; space=stop; c=center; r=record toggle; q=quit.")
            loops = 0
            while True:
                # Poll keyboard aggressively and handle immediately
                ch = kb.get_key(timeout=0.0)
                for _ in range(2):
                    ch2 = kb.get_key(timeout=0.0)
                    if ch2:
                        ch = ch2

                if ch == 'r':
                    if session_root is None:
                        session_root = create_session_dir()
                        csv_path = os.path.join(session_root, "labels.csv")
                        write_labels_header(csv_path)
                        frame_idx = 0
                        print(f"Recording started: {session_root}")
                    else:
                        print("Recording stopped.")
                        session_root = None
                        csv_path = None
                else:
                    driver.handle_char(ch)

                if driver.manual_quit:
                    break

                # Apply control immediately (do not block on camera)
                steer_pwm = ctrl.set_steering(driver.steering)
                thr_pwm = ctrl.set_throttle(driver.throttle)

                # Capture only after control is applied
                frame_rgb = cam.capture_rgb()

                # Save frame if recording
                if session_root is not None:
                    img_name = f"{frame_idx:06d}.jpg"
                    img_path = os.path.join(session_root, "images", img_name)
                    from PIL import Image
                    Image.fromarray(frame_rgb).save(img_path, quality=90)
                    append_label(csv_path, img_name, driver.steering, driver.throttle)
                    frame_idx += 1

                # Maintain precise loop timing
                next_t += period
                sleep_t = next_t - time.time()
                if sleep_t > 0:
                    time.sleep(sleep_t)
                else:
                    next_t = time.time()

                loops += 1
                if MAX_LOOPS is not None and loops >= MAX_LOOPS:
                    break
    finally:
        try:
            cam.stop()
        except Exception:
            pass
        ctrl.stop()
        ctrl.close()
    return session_root

# place this near other small helpers or inside train_model_on_session before model.fit
def _ask_int(prompt, default):
    s = input(f"{prompt} [{default}]: ").strip()
    if s.isdigit():
        return int(s)
    return default

def _ask_yes_no(prompt, default=False):
    s = input(f"{prompt} [{'Y/n' if default else 'y/N'}]: ").strip().lower()
    if s == '':
        return default
    return s == 'y'

def augment_data(X, y, augmentation_factor=2):
    """
    Data augmentation: flip images horizontally and adjust steering
    """
    X_aug = []
    y_aug = []
    
    for i in range(len(X)):
        X_aug.append(X[i])
        y_aug.append(y[i])
        
        # Flip horizontally and invert steering
        for _ in range(augmentation_factor - 1):
            flipped = np.fliplr(X[i])
            X_aug.append(flipped)
            # Invert steering for flipped image
            y_flipped = y[i].copy()
            y_flipped[0] = -y_flipped[0]  # Negate steering
            y_aug.append(y_flipped)
    
    return np.array(X_aug), np.array(y_aug)

def create_data_generator(X, y, batch_size=32, augment=True):
    """
    Create data generator with real-time augmentation
    """
    if not augment:
        while True:
            indices = np.random.permutation(len(X))
            for i in range(0, len(X), batch_size):
                batch_idx = indices[i:i+batch_size]
                yield X[batch_idx], y[batch_idx]
    else:
        while True:
            indices = np.random.permutation(len(X))
            for i in range(0, len(X), batch_size):
                batch_idx = indices[i:i+batch_size]
                X_batch = X[batch_idx].copy()
                y_batch = y[batch_idx].copy()
                
                # Random brightness adjustment
                for j in range(len(X_batch)):
                    if np.random.rand() > 0.5:
                        brightness = np.random.uniform(0.7, 1.3)
                        X_batch[j] = np.clip(X_batch[j] * brightness, 0, 255).astype(np.uint8)
                    
                    # Random horizontal flip
                    if np.random.rand() > 0.5:
                        X_batch[j] = np.fliplr(X_batch[j])
                        y_batch[j][0] = -y_batch[j][0]  # Flip steering
                
                yield X_batch, y_batch

def train_model_on_session(session_root):
    if session_root is None:
        print("No session selected/recorded.")
        return None
    print(f"Loading dataset from {session_root} ...")
    try:
        X, y = load_dataset(session_root)
    except Exception as e:
        print(f"Failed to load dataset: {e}")
        return None

    if len(X) < 50:
        print("Not enough samples to train (need ~50+).")
        return None
    
    print(f"\n=== Training Configuration ===")
    print(f"Total samples: {len(X)}")
    
    # Ask for configuration
    use_augmentation = _ask_yes_no("Use data augmentation (recommended)?", default=True)
    use_lightweight = _ask_yes_no("Use lightweight model (faster but less accurate)?", default=False)
    epochs = _ask_int("Enter number of training epochs", 50)
    batch_size = _ask_int("Enter batch size", 32)
    
    # Augment data if requested
    if use_augmentation:
        print("Augmenting data (horizontal flips)...")
        X, y = augment_data(X, y, augmentation_factor=2)
        print(f"Augmented samples: {len(X)}")
    
    # Shuffle and split
    idx = np.arange(len(X))
    np.random.shuffle(idx)
    X = X[idx]
    y = y[idx]
    n = len(X)
    n_train = int(0.85 * n)  # Use 85% for training
    X_train, y_train = X[:n_train], y[:n_train]
    X_val, y_val = X[n_train:], y[n_train:]
    
    print(f"Training samples: {len(X_train)}, Validation samples: {len(X_val)}")

    # Build model
    if use_lightweight:
        print("Building lightweight model...")
        model = build_lightweight_model((IMAGE_H, IMAGE_W, IMAGE_DEPTH))
    else:
        print("Building improved PilotNet-style model...")
        model = build_model((IMAGE_H, IMAGE_W, IMAGE_DEPTH))
    
    print(f"\nModel Summary:")
    model.summary()
    
    # Setup callbacks
    log_dir = os.path.join(session_root, "logs")
    ensure_dir(log_dir)
    
    training_callbacks = [
        # Early stopping with more patience
        tf.keras.callbacks.EarlyStopping(
            patience=10,
            restore_best_weights=True,
            monitor="val_loss",
            verbose=1
        ),
        
        # Reduce learning rate on plateau
        tf.keras.callbacks.ReduceLROnPlateau(
            monitor='val_loss',
            factor=0.5,
            patience=5,
            min_lr=1e-6,
            verbose=1
        ),
        
        # Model checkpoint to save best model
        tf.keras.callbacks.ModelCheckpoint(
            os.path.join(session_root, "best_model.keras"),
            monitor='val_loss',
            save_best_only=True,
            verbose=1
        ),
        
        # TensorBoard logging
        tf.keras.callbacks.TensorBoard(
            log_dir=log_dir,
            histogram_freq=1,
            write_graph=True
        ),
        
        # CSV logger
        tf.keras.callbacks.CSVLogger(
            os.path.join(session_root, "training_log.csv"),
            append=False
        )
    ]

    print("\n=== Starting Training ===")
    history = model.fit(
        X_train, y_train,
        validation_data=(X_val, y_val),
        epochs=epochs,
        batch_size=batch_size,
        callbacks=training_callbacks,
        verbose=1
    )

    # Save final model
    model_path = os.path.join(session_root, "model.keras")
    model.save(model_path)
    print(f"\n=== Training Complete ===")
    print(f"Final model saved to: {model_path}")
    print(f"Best model saved to: {os.path.join(session_root, 'best_model.keras')}")
    print(f"Training log saved to: {os.path.join(session_root, 'training_log.csv')}")
    
    # Print final metrics
    final_loss = history.history['loss'][-1]
    final_val_loss = history.history['val_loss'][-1]
    final_mae = history.history['mae'][-1]
    final_val_mae = history.history['val_mae'][-1]
    
    print(f"\nFinal Training Loss: {final_loss:.4f}, MAE: {final_mae:.4f}")
    print(f"Final Validation Loss: {final_val_loss:.4f}, MAE: {final_val_mae:.4f}")
    
    # Plot training history
    try:
        import matplotlib
        matplotlib.use('Agg')  # Non-interactive backend
        import matplotlib.pyplot as plt
        
        fig, axes = plt.subplots(2, 2, figsize=(12, 10))
        
        # Loss plot
        axes[0, 0].plot(history.history['loss'], label='Training Loss')
        axes[0, 0].plot(history.history['val_loss'], label='Validation Loss')
        axes[0, 0].set_xlabel('Epoch')
        axes[0, 0].set_ylabel('Loss (MSE)')
        axes[0, 0].set_title('Model Loss')
        axes[0, 0].legend()
        axes[0, 0].grid(True)
        
        # MAE plot
        axes[0, 1].plot(history.history['mae'], label='Training MAE')
        axes[0, 1].plot(history.history['val_mae'], label='Validation MAE')
        axes[0, 1].set_xlabel('Epoch')
        axes[0, 1].set_ylabel('MAE')
        axes[0, 1].set_title('Mean Absolute Error')
        axes[0, 1].legend()
        axes[0, 1].grid(True)
        
        # Learning rate (if available)
        if 'lr' in history.history:
            axes[1, 0].plot(history.history['lr'])
            axes[1, 0].set_xlabel('Epoch')
            axes[1, 0].set_ylabel('Learning Rate')
            axes[1, 0].set_title('Learning Rate Schedule')
            axes[1, 0].set_yscale('log')
            axes[1, 0].grid(True)
        
        # Overfitting check
        axes[1, 1].plot(np.array(history.history['loss']) - np.array(history.history['val_loss']))
        axes[1, 1].set_xlabel('Epoch')
        axes[1, 1].set_ylabel('Train Loss - Val Loss')
        axes[1, 1].set_title('Overfitting Check (lower is better)')
        axes[1, 1].axhline(y=0, color='r', linestyle='--', alpha=0.3)
        axes[1, 1].grid(True)
        
        plt.tight_layout()
        plot_path = os.path.join(session_root, "training_plot.png")
        plt.savefig(plot_path, dpi=150)
        print(f"Training plot saved to: {plot_path}")
        plt.close()
    except Exception as e:
        print(f"Could not create training plot: {e}")
    
    return model_path

def _robust_load_model(path):
    try:
        if path.endswith(".h5") or path.endswith(".hdf5"):
            print("Loading legacy HDF5 model with compile=False to avoid metric deserialization issues...")
            return tf.keras.models.load_model(path, compile=False)
        return tf.keras.models.load_model(path)
    except Exception as e:
        print(f"Primary load failed: {e}")
        print("Retrying with compile=False ...")
        return tf.keras.models.load_model(path, compile=False)

def autopilot_loop(model_path):
    if model_path is None or not os.path.exists(model_path):
        print("Model not found; cannot run autopilot.")
        return

    # Check if there's a best_model.keras in the same directory
    best_model_path = os.path.join(os.path.dirname(model_path), "best_model.keras")
    if os.path.exists(best_model_path):
        use_best = _ask_yes_no(f"Found best_model.keras, use it instead of {os.path.basename(model_path)}?", default=True)
        if use_best:
            model_path = best_model_path
            print(f"Using best model: {model_path}")

    model = _robust_load_model(model_path)
    
    # Ask for throttle scaling
    print("\nAutopilot Configuration:")
    throttle_scale = float(input("Enter throttle scaling factor [0.5-1.0, default 0.7]: ").strip() or "0.7")
    throttle_scale = np.clip(throttle_scale, 0.1, 1.0)
    
    steering_smoothing = _ask_yes_no("Enable steering smoothing (recommended)?", default=True)
    
    cam = PiCam2Manager(IMAGE_W, IMAGE_H, CAMERA_FRAMERATE, CAMERA_HFLIP, CAMERA_VFLIP, with_preview=True)
    ctrl = MotorServoController(PWM_STEERING_THROTTLE)
    period = 1.0 / DRIVE_LOOP_HZ
    next_t = time.time()

    manual_override = False
    driver = KeyboardDriver()
    
    # Steering smoothing
    prev_steer = 0.0
    steering_alpha = 0.3  # Exponential moving average factor

    ctrl.stop()
    time.sleep(0.3)

    try:
        with RawKeyboard() as global_kb:
            global kb
            kb = global_kb
            print("\n=== Autopilot Controls ===")
            print("h = Switch to manual mode")
            print("p = Switch to autopilot mode")
            print("q = Quit")
            print("Space = Emergency stop")
            print("c = Center steering")
            print("WASD/Arrows = Manual control (when in manual mode)")
            print(f"\nThrottle scale: {throttle_scale:.2f}")
            print(f"Steering smoothing: {'Enabled' if steering_smoothing else 'Disabled'}")
            print("\nStarting in AUTOPILOT mode...")
            
            frame_count = 0
            while True:
<<<<<<< HEAD
                # Poll keys multiple times per loop
=======
                frame_rgb = cam.capture_rgb()
                frame_count += 1

>>>>>>> ae47bd4b
                ch = kb.get_key(timeout=0.0)
                for _ in range(2):
                    ch2 = kb.get_key(timeout=0.0)
                    if ch2:
                        ch = ch2

                if ch == 'q':
                    break
                if ch == 'h':
                    manual_override = True
                    print("\n>>> Switched to MANUAL mode")
                elif ch == 'p':
                    manual_override = False
                    print("\n>>> Switched to AUTOPILOT mode")
                elif ch == ' ':
                    # Emergency stop
                    ctrl.stop()
                    print("\n!!! EMERGENCY STOP !!!")
                    continue
                else:
                    if manual_override:
                        driver.handle_char(ch)

                # Apply manual control immediately if in manual
                if manual_override:
                    steer = driver.steering
                    thr = driver.throttle
                else:
                    # Capture and infer when in auto
                    frame_rgb = cam.capture_rgb()
                    inp = np.expand_dims(load_image_for_model(frame_rgb), axis=0)
                    pred = model.predict(inp, verbose=0)[0]
                    steer = float(np.clip(pred[0], -1, 1))
<<<<<<< HEAD
                    thr = float(np.clip(pred[1], -1, 1))
=======
                    thr = float(np.clip(pred[1], -1, 1)) * throttle_scale
                    
                    # Apply steering smoothing
                    if steering_smoothing:
                        steer = steering_alpha * steer + (1 - steering_alpha) * prev_steer
                        prev_steer = steer
                    
                    # Print periodic status
                    if frame_count % 50 == 0:
                        print(f"[Auto] Steer: {steer:+.3f}, Throttle: {thr:+.3f}")
                else:
                    steer = driver.steering
                    thr = driver.throttle
                    prev_steer = steer  # Update for smooth transition back to auto
>>>>>>> ae47bd4b

                ctrl.set_steering(steer)
                ctrl.set_throttle(thr)

                # Maintain precise loop timing
                next_t += period
                sleep_t = next_t - time.time()
                if sleep_t > 0:
                    time.sleep(sleep_t)
                else:
                    next_t = time.time()
    finally:
        try:
            cam.stop()
        except Exception:
            pass
        ctrl.stop()
        ctrl.close()
        print("\nAutopilot stopped safely.")

# ------------------------------
# New helpers: train from previous data, run autopilot from existing model
# ------------------------------
def train_from_existing_session():
    session = select_session_interactive("Select a session to train from existing data:")
    if session is None:
        print("Cancelled.")
        return None
    return train_model_on_session(session)

def run_autopilot_from_existing_model():
    model_path = select_model_from_any_session()
    if model_path is None:
        print("Cancelled.")
        return
    autopilot_loop(model_path)

# ------------------------------
# Main menu flow
# ------------------------------
def main():
    ensure_dir(DATA_ROOT)
    print("Meta Dot PiCar Control")
    print("1) Drive, preview, and optionally record a new session")
    print("2) Train model on a previously recorded session (from data/)")
    print("3) Run autopilot using an existing trained model (from data/)")
    print("4) Drive & record, then train immediately, then autopilot")
    print("q) Quit")

    choice = input("Select an option: ").strip().lower()
    if choice == "1":
        session_root = preview_and_record()
        print(f"Finished driving. Session: {session_root}")
    elif choice == "2":
        _ = train_from_existing_session()
    elif choice == "3":
        run_autopilot_from_existing_model()
    elif choice == "4":
        session_root = preview_and_record()
        if session_root:
            ans = input("Train model on recorded session? [y/N]: ").strip().lower()
            model_path = None
            if ans == "y":
                model_path = train_model_on_session(session_root)
            if model_path:
                ans2 = input("Run autopilot now? [y/N]: ").strip().lower()
                if ans2 == "y":
                    autopilot_loop(model_path)
    elif choice == "q":
        print("Bye.")
    else:
        print("Unknown option.")

if __name__ == "__main__":
    main()<|MERGE_RESOLUTION|>--- conflicted
+++ resolved
@@ -41,14 +41,13 @@
     "THROTTLE_REVERSE_PWM": 220,
 }
 
-# Increase loop rate for better responsiveness
-DRIVE_LOOP_HZ = 120
+DRIVE_LOOP_HZ = 50
 MAX_LOOPS = None
 
 IMAGE_W = 160
 IMAGE_H = 120
 IMAGE_DEPTH = 3
-CAMERA_FRAMERATE = 30  # keep camera moderate; control loop is faster
+CAMERA_FRAMERATE = DRIVE_LOOP_HZ
 CAMERA_VFLIP = False
 CAMERA_HFLIP = False
 
@@ -58,7 +57,7 @@
 # Utility: PCA9685 helper
 # ------------------------------
 def parse_pca9685_pin(pin_str):
-    # Format "PCA9685.<bus>:0x<addr>.<channel>", e.g. "PCA9685.1:0x40.1"
+    # Format "PCA9685.<bus>:<addr>.<channel>", e.g. "PCA9685.1:0x40.1"
     try:
         left, chan = pin_str.split(":")
         bus_str = left.split(".")[1]
@@ -101,7 +100,6 @@
             steer_norm = -steer_norm
         pwm = int(np.interp(steer_norm, [-1, 1], [right, left]))
         self.set_pwm_raw(self.channel_steer, pwm)
-        return pwm
 
     def set_throttle(self, throttle_norm):
         if self.cfg["PWM_THROTTLE_INVERTED"]:
@@ -111,7 +109,6 @@
         fwd = self.cfg["THROTTLE_FORWARD_PWM"]
         pwm = int(np.interp(throttle_norm, [-1, 0, 1], [rev, stop, fwd]))
         self.set_pwm_raw(self.channel_throttle, pwm)
-        return pwm
 
     def stop(self):
         self.set_throttle(0.0)
@@ -146,9 +143,8 @@
     def __init__(self):
         self.steering = 0.0
         self.throttle = 0.0
-        # Snappier steps; throttle now 0.5 per key press as requested
-        self.steering_step = 0.35
-        self.throttle_step = 0.50
+        self.steering_step = 0.25
+        self.throttle_step = 0.1
         self.manual_quit = False
 
     def handle_char(self, ch):
@@ -178,7 +174,7 @@
         if ch == '\x1b':
             seq = ''
             for _ in range(2):
-                nxt = kb.get_key(timeout=0.0)
+                nxt = kb.get_key(timeout=0.001)
                 if nxt:
                     seq += nxt
             if seq == '[D':
@@ -464,25 +460,20 @@
     csv_path = None
     frame_idx = 0
     period = 1.0 / DRIVE_LOOP_HZ
-    next_t = time.time()
+    last_loop = time.time()
 
     ctrl.stop()
-    time.sleep(0.3)
+    time.sleep(2.0)
 
     try:
         with RawKeyboard() as global_kb:
             global kb
             kb = global_kb
             print("Drive with WASD/Arrows; space=stop; c=center; r=record toggle; q=quit.")
-            loops = 0
             while True:
-                # Poll keyboard aggressively and handle immediately
+                frame_rgb = cam.capture_rgb()
+
                 ch = kb.get_key(timeout=0.0)
-                for _ in range(2):
-                    ch2 = kb.get_key(timeout=0.0)
-                    if ch2:
-                        ch = ch2
-
                 if ch == 'r':
                     if session_root is None:
                         session_root = create_session_dir()
@@ -500,14 +491,9 @@
                 if driver.manual_quit:
                     break
 
-                # Apply control immediately (do not block on camera)
-                steer_pwm = ctrl.set_steering(driver.steering)
-                thr_pwm = ctrl.set_throttle(driver.throttle)
-
-                # Capture only after control is applied
-                frame_rgb = cam.capture_rgb()
-
-                # Save frame if recording
+                ctrl.set_steering(driver.steering)
+                ctrl.set_throttle(driver.throttle)
+
                 if session_root is not None:
                     img_name = f"{frame_idx:06d}.jpg"
                     img_path = os.path.join(session_root, "images", img_name)
@@ -516,17 +502,11 @@
                     append_label(csv_path, img_name, driver.steering, driver.throttle)
                     frame_idx += 1
 
-                # Maintain precise loop timing
-                next_t += period
-                sleep_t = next_t - time.time()
-                if sleep_t > 0:
-                    time.sleep(sleep_t)
-                else:
-                    next_t = time.time()
-
-                loops += 1
-                if MAX_LOOPS is not None and loops >= MAX_LOOPS:
-                    break
+                now = time.time()
+                dt = now - last_loop
+                if dt < period:
+                    time.sleep(period - dt)
+                last_loop = time.time()
     finally:
         try:
             cam.stop()
@@ -535,7 +515,6 @@
         ctrl.stop()
         ctrl.close()
     return session_root
-
 # place this near other small helpers or inside train_model_on_session before model.fit
 def _ask_int(prompt, default):
     s = input(f"{prompt} [{default}]: ").strip()
@@ -815,7 +794,7 @@
     cam = PiCam2Manager(IMAGE_W, IMAGE_H, CAMERA_FRAMERATE, CAMERA_HFLIP, CAMERA_VFLIP, with_preview=True)
     ctrl = MotorServoController(PWM_STEERING_THROTTLE)
     period = 1.0 / DRIVE_LOOP_HZ
-    next_t = time.time()
+    last_loop = time.time()
 
     manual_override = False
     driver = KeyboardDriver()
@@ -825,7 +804,7 @@
     steering_alpha = 0.3  # Exponential moving average factor
 
     ctrl.stop()
-    time.sleep(0.3)
+    time.sleep(2.0)
 
     try:
         with RawKeyboard() as global_kb:
@@ -844,19 +823,10 @@
             
             frame_count = 0
             while True:
-<<<<<<< HEAD
-                # Poll keys multiple times per loop
-=======
                 frame_rgb = cam.capture_rgb()
                 frame_count += 1
 
->>>>>>> ae47bd4b
                 ch = kb.get_key(timeout=0.0)
-                for _ in range(2):
-                    ch2 = kb.get_key(timeout=0.0)
-                    if ch2:
-                        ch = ch2
-
                 if ch == 'q':
                     break
                 if ch == 'h':
@@ -874,19 +844,10 @@
                     if manual_override:
                         driver.handle_char(ch)
 
-                # Apply manual control immediately if in manual
-                if manual_override:
-                    steer = driver.steering
-                    thr = driver.throttle
-                else:
-                    # Capture and infer when in auto
-                    frame_rgb = cam.capture_rgb()
+                if not manual_override:
                     inp = np.expand_dims(load_image_for_model(frame_rgb), axis=0)
                     pred = model.predict(inp, verbose=0)[0]
                     steer = float(np.clip(pred[0], -1, 1))
-<<<<<<< HEAD
-                    thr = float(np.clip(pred[1], -1, 1))
-=======
                     thr = float(np.clip(pred[1], -1, 1)) * throttle_scale
                     
                     # Apply steering smoothing
@@ -901,18 +862,15 @@
                     steer = driver.steering
                     thr = driver.throttle
                     prev_steer = steer  # Update for smooth transition back to auto
->>>>>>> ae47bd4b
 
                 ctrl.set_steering(steer)
                 ctrl.set_throttle(thr)
 
-                # Maintain precise loop timing
-                next_t += period
-                sleep_t = next_t - time.time()
-                if sleep_t > 0:
-                    time.sleep(sleep_t)
-                else:
-                    next_t = time.time()
+                now = time.time()
+                dt = now - last_loop
+                if dt < period:
+                    time.sleep(period - dt)
+                last_loop = time.time()
     finally:
         try:
             cam.stop()
